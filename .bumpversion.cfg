--- conflicted
+++ resolved
@@ -1,9 +1,6 @@
 [bumpversion]
-<<<<<<< HEAD
-current_version = 1.3.5
-=======
+
 current_version = 1.4.2
->>>>>>> 931d0360
 commit = True
 tag = True
 tag_name = v{new_version}
