--- conflicted
+++ resolved
@@ -1,6 +1,4 @@
 """Pytest configuration and fixtures for all tests."""
-
-
 
 import sys
 import warnings
@@ -13,15 +11,7 @@
 if str(tests_dir) not in sys.path:
     sys.path.insert(0, str(tests_dir))
 
-<<<<<<< HEAD
-
-from difflut.utils.warnings import CUDAWarning, DefaultValueWarning
-# Suppress specific warnings during tests
-warnings.filterwarnings("ignore", category=CUDAWarning)
-warnings.filterwarnings("ignore", category=DefaultValueWarning)
-=======
-from testing_utils import get_device, is_cuda_available
-
+from testing_utils.device_utils import get_device, is_cuda_available
 
 @pytest.fixture
 def device(request):
@@ -55,4 +45,3 @@
     else:
         # Test is device-agnostic - use best available device
         return get_device()
->>>>>>> 5253ee0c
