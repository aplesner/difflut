--- conflicted
+++ resolved
@@ -437,19 +437,6 @@
     
     def forward(self, x: torch.Tensor) -> torch.Tensor:
         """
-<<<<<<< HEAD
-        Forward pass through the layer.
-
-        Accepts 2D input (batch_size, input_size) and maps it to
-        (batch_size, output_size, node.num_inputs) before passing to the single node.
-        The node handles parallelization across output_size using CUDA kernels.
-
-        Supports two paths:
-        1. Fused path: If layer provides mapping indices and node supports fused forward,
-           passes indices directly to node for on-the-fly indexing in CUDA kernel
-        2. Materialized path: Traditional approach of materializing mapped_inputs tensor
-
-=======
         Forward pass through the layer with multiple independent nodes.
         
         Accepts 2D input (batch_size, input_size) and maps it to 
@@ -459,7 +446,6 @@
         
         During training, applies bit-flip augmentation if flip_probability > 0.
         
->>>>>>> 7d427ca1
         Args:
             x: Input tensor of shape (batch_size, input_size)
                - From Encoder: (batch_size, encoded_dim)
@@ -472,32 +458,6 @@
         """
         # Validate input dimensions
         self._validate_input_dims(x)
-<<<<<<< HEAD
-
-        # Try fused path first (memory-efficient)
-        mapping_indices = self.get_mapping_indices()
-        if mapping_indices is not None and hasattr(self.node, 'forward_with_mapping'):
-            # Fused path: pass raw input and mapping indices to node
-            # Node performs indexing inside CUDA kernel, avoiding materialized tensor
-            output = self.node.forward_with_mapping(x, mapping_indices)
-        else:
-            # Fallback to materialized path (current behavior)
-            # Get mapped inputs: (batch_size, output_size, n)
-            # where n = node.num_inputs
-            mapped_inputs = self.get_mapping(x)
-
-            # Pass the 3D tensor to the single node
-            # Shape: (batch_size, output_size, n)
-            # The node treats output_size as an additional batch dimension for parallelization
-            output = self.node(mapped_inputs)
-
-        # Output shape: (batch_size, output_size, output_dim)
-        # Reshape to 2D for next layer: (batch_size, output_size * output_dim)
-        # In most cases output_dim=1, so this just squeezes out the last dimension
-        batch_size = output.shape[0]
-        output = output.view(batch_size, -1)
-
-=======
         
         # Apply bit-flip augmentation during training
         if self.training and self.flip_probability > 0.0:
@@ -531,7 +491,6 @@
         if self.grad_stabilization != 'none' and self.training and output.requires_grad:
             output.register_hook(self._apply_gradient_stabilization)
         
->>>>>>> 7d427ca1
         return output
     
     def regularization(self) -> torch.Tensor:
