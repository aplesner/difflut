import torch
import torch.nn as nn
from typing import Type, Optional, Dict, Any, Tuple, Callable, List
import warnings
from .base_layer import BaseLUTLayer
from ..registry import register_layer
from ..nodes.node_config import NodeConfig
from ..utils.warnings import warn_default_value

# Default random seed for reproducible random mapping
DEFAULT_RANDOM_LAYER_SEED: int = 42


# Try to import the compiled CUDA extension for mapping
try:
    import mapping_cuda as _mapping_cuda_module
    _MAPPING_CUDA_AVAILABLE = True
except ImportError:
    _MAPPING_CUDA_AVAILABLE = False
    _mapping_cuda_module = None
    warnings.warn(
        "CUDA extension 'mapping_cuda' not available. RandomLayer will use slower PyTorch fallback. "
        "For better performance, compile the CUDA extension using: "
        "'cd difflut && python setup.py install'. "
        "To suppress this warning: warnings.filterwarnings('ignore', category=RuntimeWarning, module='difflut.layers.random_layer')",
        RuntimeWarning,
        stacklevel=2
    )

# Try to import the compiled CUDA extension for probabilistic nodes
try:
    import probabilistic_cuda as _probabilistic_cuda_module
    _PROBABILISTIC_CUDA_AVAILABLE = True
except ImportError:
    _PROBABILISTIC_CUDA_AVAILABLE = False
    _probabilistic_cuda_module = None


class MappingFunction(torch.autograd.Function):
    """
    Autograd function wrapper for mapping CUDA kernel.
    Provides forward and backward passes with automatic differentiation.
    """
    @staticmethod
    def forward(ctx: torch.autograd.function.FunctionCtx, input: torch.Tensor, indices: torch.Tensor, input_size: int) -> torch.Tensor:
        """
        Forward pass using CUDA kernel.
        
        Args:
            input: (batch_size, input_size) float tensor
            indices: (output_size, n) int16/int32 tensor
            input_size: int (needed for backward)
        
        Returns:
            output: (batch_size, output_size, n) float tensor
        """
        if not _MAPPING_CUDA_AVAILABLE:
            raise RuntimeError("CUDA extension not available. Use fallback implementation.")
        
        # Ensure correct dtypes and contiguity
        input = input.contiguous().float()
        indices = indices.contiguous()
        
        # Call CUDA forward kernel
        output = _mapping_cuda_module.forward(input, indices)
        
        # Save for backward
        ctx.save_for_backward(indices)
        ctx.input_size = input_size
        
        return output
    
    @staticmethod
    def backward(ctx: torch.autograd.function.FunctionCtx, grad_output: torch.Tensor) -> Tuple[torch.Tensor, None, None]:
        """
        Backward pass using CUDA kernel.
        
        Args:
            grad_output: (batch_size, output_size, n) gradient tensor
        
        Returns:
            Gradients for (input, indices, input_size)
        """
        if not _MAPPING_CUDA_AVAILABLE:
            raise RuntimeError("CUDA extension not available.")
        
        indices, = ctx.saved_tensors
        input_size = ctx.input_size
        
        # Ensure contiguity
        grad_output = grad_output.contiguous().float()
        
        # Call CUDA backward kernel
        grad_input = _mapping_cuda_module.backward(grad_output, indices, input_size)
        
        # Return gradients (None for indices and input_size as they don't need gradients)
        return grad_input, None, None


def mapping_forward_cuda(input: torch.Tensor, indices: torch.Tensor, input_size: int) -> Optional[torch.Tensor]:
    """
    Mapping forward pass with automatic differentiation support.
    
    Args:
        input: (batch_size, input_size) tensor
        indices: (output_size, n) tensor
        input_size: int
    
    Returns:
        output: (batch_size, output_size, n) tensor
    """
    if _MAPPING_CUDA_AVAILABLE and input.is_cuda:
        return MappingFunction.apply(input, indices, input_size)
    else:
        return None


@register_layer("random")
class RandomLayer(BaseLUTLayer):
    """
    LUT layer with purely random fixed mapping.
    Each input is used at least once per node before being reused.
    Connections are randomly initialized and remain fixed during training.
    
    Uses efficient index_select operations to minimize memory during mapping,
    avoiding large intermediate tensors.
    """
    
    def __init__(
        self,
        input_size: int,
        output_size: int,
        node_type: Type[nn.Module],
        node_kwargs: NodeConfig,
        seed: Optional[int] = DEFAULT_RANDOM_LAYER_SEED,
        flip_probability: Optional[float] = None,
        grad_stabilization: Optional[str] = None,
        grad_target_std: Optional[float] = None,
        grad_subtract_mean: Optional[bool] = None,
        grad_epsilon: Optional[float] = None
    ) -> None:
        """
        Args:
            input_size: Size of input vector (from encoder or previous layer)
                       Should match: (batch_size, input_size)
            output_size: Number of LUT nodes (output will be batch_size, output_size * output_dim)
            node_type: LUT node class to use
            node_kwargs: Node configuration (NodeConfig instance with input_dim, output_dim, etc.)
                        Dimension spec: nodes expect (batch_size, output_size, node_input_dim)
            seed: Random seed for reproducible mapping
            flip_probability: Probability of flipping each bit during training (0.0 to 1.0)
            grad_stabilization: Gradient stabilization mode ('none', 'layerwise', 'batchwise')
            grad_target_std: Target standard deviation for gradient rescaling
            grad_subtract_mean: Whether to subtract mean before rescaling
            grad_epsilon: Small constant for numerical stability
        """
        self.seed = seed
        
        # Note: Seed warning removed since seed is now explicitly provided in configs.
        # Only warn if seed is truly missing (None), not if it equals the default value.
        
        # Initialize parent (n will be extracted from created nodes)
        super().__init__(input_size, output_size, node_type, node_kwargs, flip_probability,
                        grad_stabilization, grad_target_std, grad_subtract_mean, grad_epsilon)
        
        # Initialize the random mapping
        self._init_mapping()
    
    def _init_mapping(self) -> None:
        """
        Initialize random mapping matrix.
        Ensures each input is used at least once per node before any reuse.
        
        Creates an index tensor of shape (output_size, n) where each entry specifies
        which input index to use. This is more memory efficient than the binary mask.
        """
        # Store current RNG state and set seed for reproducibility
        rng_state = torch.get_rng_state()
        torch.manual_seed(self.seed)
        
        # Create index mapping: (output_size, n)
        # For each output node and position, store which input index to use
        # Use int16 for memory efficiency (supports up to 32k input features)
        dtype = torch.int16 if self.input_size < 32768 else torch.int32
        mapping_indices = torch.zeros((self.output_size, self.n), dtype=dtype)

        for node_idx in range(self.output_size):
            # Calculate how many full cycles we need
            full_cycles = self.n // self.input_size
            remainder = self.n % self.input_size
            
            indices = []
            
            # For each full cycle, use all inputs once in random order
            for _ in range(full_cycles):
                perm = torch.randperm(self.input_size)
                indices.extend(perm.tolist())
            
            # For remainder, use a random subset of inputs
            if remainder > 0:
                perm = torch.randperm(self.input_size)
                indices.extend(perm[:remainder].tolist())
            
            # Store indices for this node
            mapping_indices[node_idx] = torch.tensor(indices, dtype=dtype)
        
        # Register as buffer (not a parameter, but saved with model)
        # Shape: (output_size, n) - index mapping (int16/int32)
        # Memory: output_size * n * 2 bytes (vs input_size * output_size * n * 1 byte for mask)
        # For typical case: 1000 * 6 * 2 = 12KB (vs 1568 * 1000 * 6 * 1 = 9.4MB)
        # Reduction: ~99% memory savings for mapping storage!
        self.register_buffer('_mapping_indices', mapping_indices)
        
        # Restore original RNG state
        torch.set_rng_state(rng_state)

    def get_mapping(self, x: torch.Tensor) -> torch.Tensor:
        """
        Get mapped inputs using the fixed random mapping.
        
        Uses custom CUDA kernel when available for optimal performance.
        Falls back to PyTorch gather operations on CPU or if CUDA extension unavailable.
        
        Args:
            x: Input tensor of shape (batch_size, input_size)
            
        Returns:
            Mapped inputs of shape (batch_size, output_size, n)
        """
        # Try CUDA kernel first (fastest, eliminates expand + gather overhead)
        if _MAPPING_CUDA_AVAILABLE and x.is_cuda:
            mapped_inputs = mapping_forward_cuda(x, self._mapping_indices, self.input_size)
            if mapped_inputs is not None:
                return mapped_inputs
        
        # PyTorch fallback - efficient gather-based implementation
        # MEMORY OPTIMIZATION: Use gather with index tensor
        # This is more memory efficient than einsum as it:
        # 1. Doesn't require float conversion of mask
        # 2. Uses optimized indexing kernels
        # 3. Avoids intermediate sparse matmul operations
        
        batch_size = x.shape[0]
        
        # Expand indices for batch dimension: (1, output_size, n) -> (batch_size, output_size, n)
        indices_expanded = self._mapping_indices.unsqueeze(0).expand(batch_size, -1, -1)
        
<<<<<<< HEAD
        # Flatten mapping to (output_size * n,) for single index_select operation
        mapping_flat = self._mapping.reshape(-1)  # (output_size * n,)  # type: ignore
=======
        # Convert to long for indexing
        indices_long = indices_expanded.long()
>>>>>>> 7d427ca1
        
        # Gather values: for each (batch, output, pos), get x[batch, indices[output, pos]]
        # x: (batch_size, input_size)
        # We need to gather from input_size dimension using indices
        # Expand x to match output dimension, then gather along input dimension
        
        # Approach: Use batched index_select equivalent via gather
        # x.unsqueeze(1): (batch_size, 1, input_size)
        # expand to: (batch_size, output_size, input_size)
        # then gather along dim=2 using indices: (batch_size, output_size, n)
        x_expanded = x.unsqueeze(1).expand(-1, self.output_size, -1)
        mapped_inputs = torch.gather(x_expanded, dim=2, index=indices_long)
        
        return mapped_inputs
    
<<<<<<< HEAD
    def get_mapping_indices(self) -> torch.Tensor:
        """
        Return mapping indices for fused forward pass optimization.

        Returns:
            Tensor of shape (output_size, n) containing indices into input dimension.
            This is self._mapping, which is already in the correct format.
        """
        return self._mapping  # type: ignore

    def get_mapping_matrix(self) -> torch.Tensor:
        """Get the random mapping matrix for inspection."""
        return self._mapping.clone()  # type: ignore

=======
    def forward(self, x: torch.Tensor) -> torch.Tensor:
        """
        Forward pass through random mapping and node.
        
        Args:
            x: Input tensor of shape (batch_size, input_size)
        
        Returns:
            Output tensor of shape (batch_size, output_size * output_dim)
        """
        # Validate input dimensions
        self._validate_input_dims(x)
        
        # Get mapped inputs: (batch_size, output_size, n)
        mapped_inputs = self.get_mapping(x)
        
        batch_size = mapped_inputs.shape[0]
        output_dim = self.nodes[0].output_dim
        
        # Preallocate output tensor
        output = torch.empty(
            (batch_size, self.output_size, output_dim),
            device=x.device,
            dtype=x.dtype
        )
        
        # Process each node independently with its slice of mapped inputs
        for node_idx, node in enumerate(self.nodes):
            # Extract inputs for this node: (batch_size, n)
            node_input = mapped_inputs[:, node_idx, :]
            # Forward through node: (batch_size, n) -> (batch_size, output_dim)
            output[:, node_idx, :] = node(node_input)
        
        # Reshape to 2D for next layer: (batch_size, output_size * output_dim)
        output = output.view(batch_size, -1)
        
        return output
    
    def get_mapping_matrix(self) -> torch.Tensor:
        """Get the random mapping matrix for inspection (as indices)."""
        # Return the index mapping directly
        return self._mapping_indices.long()
    
>>>>>>> 7d427ca1
    def extra_repr(self) -> str:
        """String representation for print(model)."""
        flip_str = f", flip_prob={self.flip_probability}" if self.flip_probability > 0 else ""
        grad_str = f", grad_stab={self.grad_stabilization}" if self.grad_stabilization != 'none' else ""
        return f"input_size={self.input_size}, output_size={self.output_size}, " \
               f"n={self.n}, seed={self.seed}, mapping=random{flip_str}{grad_str}"<|MERGE_RESOLUTION|>--- conflicted
+++ resolved
@@ -245,13 +245,8 @@
         # Expand indices for batch dimension: (1, output_size, n) -> (batch_size, output_size, n)
         indices_expanded = self._mapping_indices.unsqueeze(0).expand(batch_size, -1, -1)
         
-<<<<<<< HEAD
-        # Flatten mapping to (output_size * n,) for single index_select operation
-        mapping_flat = self._mapping.reshape(-1)  # (output_size * n,)  # type: ignore
-=======
         # Convert to long for indexing
         indices_long = indices_expanded.long()
->>>>>>> 7d427ca1
         
         # Gather values: for each (batch, output, pos), get x[batch, indices[output, pos]]
         # x: (batch_size, input_size)
@@ -267,22 +262,6 @@
         
         return mapped_inputs
     
-<<<<<<< HEAD
-    def get_mapping_indices(self) -> torch.Tensor:
-        """
-        Return mapping indices for fused forward pass optimization.
-
-        Returns:
-            Tensor of shape (output_size, n) containing indices into input dimension.
-            This is self._mapping, which is already in the correct format.
-        """
-        return self._mapping  # type: ignore
-
-    def get_mapping_matrix(self) -> torch.Tensor:
-        """Get the random mapping matrix for inspection."""
-        return self._mapping.clone()  # type: ignore
-
-=======
     def forward(self, x: torch.Tensor) -> torch.Tensor:
         """
         Forward pass through random mapping and node.
@@ -326,7 +305,6 @@
         # Return the index mapping directly
         return self._mapping_indices.long()
     
->>>>>>> 7d427ca1
     def extra_repr(self) -> str:
         """String representation for print(model)."""
         flip_str = f", flip_prob={self.flip_probability}" if self.flip_probability > 0 else ""
