import warnings
from typing import Optional, Tuple, Type

import torch
import torch.nn as nn
import torch.nn.functional as F
<<<<<<< HEAD
from typing import Type, Optional, Tuple
import warnings
from .base_layer import BaseLUTLayer
from .layer_config import LayerConfig
from ..registry import register_layer
=======

>>>>>>> a7cd0f3d
from ..nodes.node_config import NodeConfig
from ..registry import register_layer
from ..utils.warnings import warn_default_value
from .base_layer import BaseLUTLayer

# Default temperature for softmax in learnable mapping
DEFAULT_LEARNABLE_LAYER_TAU: float = 0.001
# Default starting value for tau (used for exponential decay)
DEFAULT_LEARNABLE_LAYER_TAU_START: float = 1.0
# Default minimum value tau can decay to
DEFAULT_LEARNABLE_LAYER_TAU_MIN: float = 0.0001
# Default number of iterations for tau to decay by factor of 10
DEFAULT_LEARNABLE_LAYER_TAU_DECAY_ITERS: float = 1000.0
# Threshold for warning about excessive learnable connections
# If output_size * n > input_size * LEARNABLE_LAYER_CONNECTION_WARNING_THRESHOLD, warn
LEARNABLE_LAYER_CONNECTION_WARNING_THRESHOLD: int = 10
# Use CUDA kernel for soft selection (training mode)
# If False, always use PyTorch's matmul (more stable, well-tested)
# If True, use custom CUDA kernel (potentially faster for large matrices)
# Note: Hard selection (eval mode) always uses CUDA kernel when available
DEFAULT_LEARNABLE_LAYER_USE_CUDA_SOFT: bool = False

# Try to import the compiled CUDA extension for learnable mapping
try:
    import learnable_mapping_cuda as _learnable_mapping_cuda_module

    _LEARNABLE_MAPPING_CUDA_AVAILABLE = True
except ImportError:
    _LEARNABLE_MAPPING_CUDA_AVAILABLE = False
    _learnable_mapping_cuda_module = None
    warnings.warn(
        "CUDA extension 'learnable_mapping_cuda' not available. LearnableLayer will use PyTorch fallback. "
        "For better performance, compile the CUDA extension using: "
        "'cd difflut && python setup.py install'. "
        "To suppress this warning: warnings.filterwarnings('ignore', category=RuntimeWarning, module='difflut.layers.learnable_layer')",
        RuntimeWarning,
        stacklevel=2,
    )

# Try to import the compiled CUDA extension for probabilistic nodes
try:
    import probabilistic_cuda as _probabilistic_cuda_module

    _PROBABILISTIC_CUDA_AVAILABLE = True
except ImportError:
    _PROBABILISTIC_CUDA_AVAILABLE = False
    _probabilistic_cuda_module = None


class LearnableMappingFunction(torch.autograd.Function):
    """
    Autograd function wrapper for learnable mapping CUDA kernel (hard selection).
    """

    @staticmethod
    def forward(
        ctx: torch.autograd.function.FunctionCtx,
        input: torch.Tensor,
        indices: torch.Tensor,
        input_size: int,
    ) -> torch.Tensor:
        """
        Forward pass using CUDA kernel for hard selection.

        Args:
            input: (batch_size, input_size) float tensor
            indices: (output_size,) int32 tensor - argmax results
            input_size: int (needed for backward)

        Returns:
            output: (batch_size, output_size) float tensor
        """
        if not _LEARNABLE_MAPPING_CUDA_AVAILABLE:
            raise RuntimeError("CUDA extension not available. Use fallback implementation.")

        # Ensure correct dtypes and contiguity
        input = input.contiguous().float()
        indices = indices.contiguous().int()

        # Call CUDA forward kernel
        output = _learnable_mapping_cuda_module.forward(input, indices)

        # Save for backward
        ctx.save_for_backward(indices)
        ctx.input_size = input_size

        return output

    @staticmethod
    def backward(
        ctx: torch.autograd.function.FunctionCtx, grad_output: torch.Tensor
    ) -> Tuple[torch.Tensor, None, None]:
        """
        Backward pass using CUDA kernel.

        Args:
            grad_output: (batch_size, output_size) gradient tensor

        Returns:
            Gradients for (input, indices, input_size)
        """
        if not _LEARNABLE_MAPPING_CUDA_AVAILABLE:
            raise RuntimeError("CUDA extension not available.")

        (indices,) = ctx.saved_tensors
        input_size = ctx.input_size

        # Ensure contiguity
        grad_output = grad_output.contiguous().float()

        # Call CUDA backward kernel
        grad_input = _learnable_mapping_cuda_module.backward(grad_output, indices, input_size)

        # Return gradients (None for indices and input_size)
        return grad_input, None, None


def learnable_mapping_forward_cuda(
    input: torch.Tensor, indices: torch.Tensor, input_size: int
) -> Optional[torch.Tensor]:
    """
    Learnable mapping forward pass (hard selection) with CUDA.

    Args:
        input: (batch_size, input_size) tensor
        indices: (output_size,) tensor
        input_size: int

    Returns:
        output: (batch_size, output_size) tensor
    """
    if _LEARNABLE_MAPPING_CUDA_AVAILABLE and input.is_cuda:
        return LearnableMappingFunction.apply(input, indices, input_size)
    else:
        return None


def learnable_mapping_soft_forward_cuda(
    input: torch.Tensor, weights: torch.Tensor, tau: float
) -> Optional[torch.Tensor]:
    """
    Learnable mapping forward pass (soft selection) with CUDA.

    Args:
        input: (batch_size, input_size) tensor
        weights: (output_size, input_size) tensor
        tau: float

    Returns:
        output: (batch_size, output_size) tensor
    """
    if _LEARNABLE_MAPPING_CUDA_AVAILABLE and input.is_cuda:
        try:
            return _learnable_mapping_cuda_module.soft_forward(input, weights, tau)
        except:
            return None
    else:
        return None


class LearnableMappingModule(nn.Module):
    """
    Helper module for learnable mapping (not registered, used internally).
    Provides soft selection during training and hard selection during evaluation.
    Uses CUDA kernels when available for optimal performance.

    Note: output_size here is actually (layer_output_size * n) - the total number of
    selections needed. This module doesn't know about the layer structure.
    """

    def __init__(
        self,
        input_size: int,
        output_size: int,
        tau: float = DEFAULT_LEARNABLE_LAYER_TAU,
        use_cuda_soft: bool = DEFAULT_LEARNABLE_LAYER_USE_CUDA_SOFT,
    ):
        super().__init__()
        self.input_size = input_size
        self.output_size = output_size  # This is actually layer_output_size * n
        self.tau = tau
        self.use_cuda_soft = use_cuda_soft

        # Weight matrix: (output_size, input_size) where output_size = layer_output_size * n
        self.W = nn.Parameter(torch.randn(output_size, input_size))
        nn.init.xavier_uniform_(self.W)

        # Cache for hard selection (indices instead of mask for CUDA kernel)
        self.register_buffer("_cached_hard_indices", None)
        self.register_buffer("_cached_hard_mask", None)  # Keep for PyTorch fallback
        self._cache_valid = False

    def train(self, mode: bool = True):
        """Override train() to invalidate cache when switching modes."""
        was_training = self.training
        super().train(mode)

        # Invalidate cache when switching from eval to train
        if mode and not was_training:
            self._cache_valid = False

        return self

    def _compute_hard_selection(self) -> None:
        """
        Compute hard selection from current weights.
        Computes both indices (for CUDA kernel) and mask (for PyTorch fallback).
        """
        with torch.no_grad():
            # Get hard indices: which input is selected for each output position
            # W shape: (output_size, input_size) where output_size = layer_output_size * n
            hard_indices = torch.argmax(self.W, dim=-1)  # (output_size,)

            # Store indices for CUDA kernel
            self._cached_hard_indices = hard_indices.int()

            # Also create binary mask for PyTorch fallback
            # mask: (input_size, output_size) where mask[i, o] = 1 if input i is selected for output o
            mask = torch.zeros(
                (self.input_size, self.output_size), dtype=torch.uint8, device=self.W.device
            )
            output_indices = torch.arange(self.output_size, device=self.W.device)
            mask[hard_indices, output_indices] = 1
            self._cached_hard_mask = mask

    def forward(self, x: torch.Tensor) -> torch.Tensor:
        """
        Soft selection (training) or hard selection (eval).
        Uses CUDA kernels when available for optimal performance.
        Training: softmax + matmul (PyTorch default, or optional CUDA kernel)
        Eval: CUDA kernel for direct lookup (faster than einsum)
        """
        if self.training:
            # Soft selection - training mode
            # Try CUDA kernel first if enabled (can be faster for very large matrices)
            if self.use_cuda_soft and _LEARNABLE_MAPPING_CUDA_AVAILABLE and x.is_cuda:
                output = learnable_mapping_soft_forward_cuda(x, self.W, self.tau)
                if output is not None:
                    return output

            # PyTorch fallback - already well optimized
            weights = F.softmax(self.W / self.tau, dim=-1)
            output = torch.matmul(x, weights.t())
        else:
            # Hard selection (evaluation mode)
            # OPTIMIZATION: Cache hard selection to avoid repeated argmax computation
            if not self._cache_valid or self._cached_hard_indices is None:
                self._compute_hard_selection()
                self._cache_valid = True

            # Try CUDA kernel first (fastest)
            if _LEARNABLE_MAPPING_CUDA_AVAILABLE and x.is_cuda:
                output = learnable_mapping_forward_cuda(
                    x, self._cached_hard_indices, self.input_size
                )
                if output is not None:
                    return output

            # PyTorch fallback - use einsum with binary mask
            # x: (batch_size, input_size) -> (b, i)
            # _cached_hard_mask: (input_size, output_size) -> (i, o)
            # Result: (batch_size, output_size) -> (b, o)
            mask_float = self._cached_hard_mask.float()
            output = torch.einsum("bi,io->bo", x, mask_float)

        return output


@register_layer("learnable")
class LearnableLayer(BaseLUTLayer):
    """
    LUT layer with learnable mapping using nodes.
    Uses soft selection during training and hard selection during evaluation.

    The learnable mapping uses a weight matrix W and applies softmax for soft
    selection during training, or argmax for hard selection during evaluation.
    """
<<<<<<< HEAD
    
    def __init__(self,
                 input_size: int,
                 output_size: int,
                 node_type: Type[nn.Module],
                 node_kwargs: NodeConfig,
                 tau: float = None,
                 tau_start: float = None,
                 tau_min: float = None,
                 tau_decay_iters: float = None,
                 layer_config: Optional[LayerConfig] = None,
                 flip_probability: float = None,
                 grad_stabilization: str = None,
                 grad_target_std: float = None,
                 grad_subtract_mean: bool = None,
                 grad_epsilon: float = None,
                 use_cuda_soft: bool = None):
=======

    def __init__(
        self,
        input_size: int,
        output_size: int,
        node_type: Type[nn.Module],
        node_kwargs: NodeConfig,
        tau: float = None,
        tau_start: float = None,
        tau_min: float = None,
        tau_decay_iters: float = None,
        flip_probability: float = None,
        grad_stabilization: str = None,
        grad_target_std: float = None,
        grad_subtract_mean: bool = None,
        grad_epsilon: float = None,
        use_cuda_soft: bool = None,
    ):
>>>>>>> a7cd0f3d
        """
        Args:
            input_size: Size of input vector (from encoder or previous layer)
                       Should match: (batch_size, input_size)
            output_size: Number of LUT nodes (output will be batch_size, output_size * output_dim)
            node_type: LUT node class
            node_kwargs: Node configuration (NodeConfig instance with input_dim, output_dim, etc.)
                        Dimension spec: nodes expect (batch_size, output_size, node_input_dim)
            tau: Initial temperature for softmax in learnable mapping
            tau_start: Starting value for tau (used for exponential decay)
            tau_min: Minimum value tau can decay to
            tau_decay_iters: Number of iterations for tau to decay by factor of 10
            layer_config: LayerConfig object with training parameters (flip_probability, grad_stabilization, etc.)
            flip_probability: Probability of flipping each bit during training (0.0 to 1.0)
            grad_stabilization: Gradient stabilization mode ('none', 'layerwise', 'batchwise')
            grad_target_std: Target standard deviation for gradient rescaling
            grad_subtract_mean: Whether to subtract mean before rescaling
            grad_epsilon: Small constant for numerical stability
            use_cuda_soft: Use CUDA kernel for soft selection (training mode)
        """
        # Set defaults from constants
        if tau is None:
            tau = DEFAULT_LEARNABLE_LAYER_TAU
            warn_default_value("tau", tau, stacklevel=2)
        if tau_start is None:
            tau_start = DEFAULT_LEARNABLE_LAYER_TAU_START
            warn_default_value("tau_start", tau_start, stacklevel=2)
        if tau_min is None:
            tau_min = DEFAULT_LEARNABLE_LAYER_TAU_MIN
            warn_default_value("tau_min", tau_min, stacklevel=2)
        if tau_decay_iters is None:
            tau_decay_iters = DEFAULT_LEARNABLE_LAYER_TAU_DECAY_ITERS
            warn_default_value("tau_decay_iters", tau_decay_iters, stacklevel=2)
        if use_cuda_soft is None:
            use_cuda_soft = DEFAULT_LEARNABLE_LAYER_USE_CUDA_SOFT
            warn_default_value("use_cuda_soft", use_cuda_soft, stacklevel=2)

        # Warn if tau parameters seem unusual
        if tau_start < tau_min:
            warnings.warn(
                f"LearnableLayer: tau_start ({tau_start}) is less than tau_min ({tau_min}). "
                f"This means tau will be clamped immediately. Set tau_start >= tau_min.",
                UserWarning,
                stacklevel=2,
            )

        # Initialize parent with nodes (n will be extracted from created nodes)
<<<<<<< HEAD
        super().__init__(input_size, output_size, node_type, node_kwargs, layer_config,
                        flip_probability, grad_stabilization, grad_target_std, grad_subtract_mean, grad_epsilon)
        
=======
        super().__init__(
            input_size,
            output_size,
            node_type,
            node_kwargs,
            flip_probability,
            grad_stabilization,
            grad_target_std,
            grad_subtract_mean,
            grad_epsilon,
        )

>>>>>>> a7cd0f3d
        # Warn about parameter count after n is known
        total_connections = output_size * self.n
        if total_connections > input_size * LEARNABLE_LAYER_CONNECTION_WARNING_THRESHOLD:
            warnings.warn(
                f"LearnableLayer: Creating {total_connections} learnable connections from {input_size} inputs. "
                f"This may lead to overfitting. Consider using GroupedLayer or fewer nodes/inputs per node (n={self.n}).",
                UserWarning,
                stacklevel=2,
            )

        # Tau decay parameters
        self.tau_start = tau_start
        self.tau_min = tau_min
        self.tau_decay_iters = tau_decay_iters
        self.tau = tau_start  # Start with tau_start instead of tau
        self.use_cuda_soft = use_cuda_soft

        # Create learnable mapping module (helper, not registered)
        # Note: self.n is now available from parent's __init__
        self.mapping = LearnableMappingModule(
            input_size, output_size * self.n, self.tau, use_cuda_soft
        )

    def get_mapping(self, x: torch.Tensor) -> torch.Tensor:
        """
        Apply learnable mapping and reshape for nodes.

        Uses efficient matrix operations (training) or advanced indexing (eval).

        Args:
            x: Input tensor of shape (batch_size, input_size)
        Returns:
            Mapped inputs of shape (batch_size, output_size, n)
        """
        batch_size = x.shape[0]

        # Apply learnable mapping (already optimized in LearnableMappingModule)
        # Training: uses matmul (efficient)
        # Eval: uses advanced indexing (efficient)
        mapped_flat = self.mapping(x)  # (batch_size, output_size * n)

        # Reshape for nodes
        mapped_inputs = mapped_flat.view(batch_size, self.output_size, self.n)

        return mapped_inputs

    def forward(self, x: torch.Tensor) -> torch.Tensor:
        """
        Forward pass through learnable mapping and node.

        Args:
            x: Input tensor of shape (batch_size, input_size)

        Returns:
            Output tensor of shape (batch_size, output_size * output_dim)
        """
        # Validate input dimensions
        self._validate_input_dims(x)

        # Get mapped inputs: (batch_size, output_size, n)
        mapped_inputs = self.get_mapping(x)

        batch_size = mapped_inputs.shape[0]
        output_dim = self.nodes[0].output_dim

        # Preallocate output tensor
        output = torch.empty(
            (batch_size, self.output_size, output_dim), device=x.device, dtype=x.dtype
        )

        # Process each node independently with its slice of mapped inputs
        for node_idx, node in enumerate(self.nodes):
            # Extract inputs for this node: (batch_size, n)
            node_input = mapped_inputs[:, node_idx, :]
            # Forward through node: (batch_size, n) -> (batch_size, output_dim)
            output[:, node_idx, :] = node(node_input)

        # Reshape to 2D for next layer: (batch_size, output_size * output_dim)
        output = output.view(batch_size, -1)

        return output

    def get_mapping_matrix(self) -> torch.Tensor:
        """Get current hard mapping (for inspection) as indices."""
        with torch.no_grad():
            # Get hard indices from weight matrix
            hard_indices = torch.argmax(self.mapping.W, dim=-1)  # (output_size * n,)
            return hard_indices.view(self.output_size, self.n)

    def update_tau(self, iteration: int):
        """
        Update tau using exponential decay.

        Args:
            iteration: Current training iteration
        """
        # Calculate decay factor: tau = tau_start * 10^(-iteration / tau_decay_iters)
        # This means tau decays by a factor of 10 every tau_decay_iters iterations
        decay_factor = 10.0 ** (-iteration / self.tau_decay_iters)
        self.tau = max(self.tau_start * decay_factor, self.tau_min)

        # Update the mapping module's tau
        self.mapping.tau = self.tau

        # Invalidate cache since tau change might affect hard selection
        # (though in practice, argmax is deterministic regardless of tau)
        self.mapping._cache_valid = False

    def extra_repr(self) -> str:
        """String representation for print(model)."""
        flip_str = f", flip_prob={self.flip_probability}" if self.flip_probability > 0 else ""
        grad_str = (
            f", grad_stab={self.grad_stabilization}" if self.grad_stabilization != "none" else ""
        )
        return (
            f"input_size={self.input_size}, output_size={self.output_size}, "
            f"n={self.n}, tau={self.tau}, mapping=learnable{flip_str}{grad_str}"
        )<|MERGE_RESOLUTION|>--- conflicted
+++ resolved
@@ -4,15 +4,11 @@
 import torch
 import torch.nn as nn
 import torch.nn.functional as F
-<<<<<<< HEAD
 from typing import Type, Optional, Tuple
 import warnings
 from .base_layer import BaseLUTLayer
 from .layer_config import LayerConfig
 from ..registry import register_layer
-=======
-
->>>>>>> a7cd0f3d
 from ..nodes.node_config import NodeConfig
 from ..registry import register_layer
 from ..utils.warnings import warn_default_value
@@ -290,26 +286,7 @@
     The learnable mapping uses a weight matrix W and applies softmax for soft
     selection during training, or argmax for hard selection during evaluation.
     """
-<<<<<<< HEAD
     
-    def __init__(self,
-                 input_size: int,
-                 output_size: int,
-                 node_type: Type[nn.Module],
-                 node_kwargs: NodeConfig,
-                 tau: float = None,
-                 tau_start: float = None,
-                 tau_min: float = None,
-                 tau_decay_iters: float = None,
-                 layer_config: Optional[LayerConfig] = None,
-                 flip_probability: float = None,
-                 grad_stabilization: str = None,
-                 grad_target_std: float = None,
-                 grad_subtract_mean: bool = None,
-                 grad_epsilon: float = None,
-                 use_cuda_soft: bool = None):
-=======
-
     def __init__(
         self,
         input_size: int,
@@ -320,14 +297,14 @@
         tau_start: float = None,
         tau_min: float = None,
         tau_decay_iters: float = None,
+        layer_config: Optional[LayerConfig] = None,
         flip_probability: float = None,
         grad_stabilization: str = None,
         grad_target_std: float = None,
         grad_subtract_mean: bool = None,
         grad_epsilon: float = None,
-        use_cuda_soft: bool = None,
+        use_cuda_soft: bool = None
     ):
->>>>>>> a7cd0f3d
         """
         Args:
             input_size: Size of input vector (from encoder or previous layer)
@@ -375,24 +352,18 @@
             )
 
         # Initialize parent with nodes (n will be extracted from created nodes)
-<<<<<<< HEAD
-        super().__init__(input_size, output_size, node_type, node_kwargs, layer_config,
-                        flip_probability, grad_stabilization, grad_target_std, grad_subtract_mean, grad_epsilon)
-        
-=======
         super().__init__(
             input_size,
             output_size,
             node_type,
             node_kwargs,
-            flip_probability,
-            grad_stabilization,
+            layer_config,
+            flip_probability, grad_stabilization,
             grad_target_std,
             grad_subtract_mean,
             grad_epsilon,
         )
 
->>>>>>> a7cd0f3d
         # Warn about parameter count after n is known
         total_connections = output_size * self.n
         if total_connections > input_size * LEARNABLE_LAYER_CONNECTION_WARNING_THRESHOLD:
