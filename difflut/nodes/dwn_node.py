import warnings
from typing import Callable, Optional, Tuple

import torch
import torch.nn as nn

from ..registry import register_node
from ..utils.warnings import warn_default_value
from .base_node import BaseNode
from .cuda import is_cuda_available

# Base gradient scaling factor for DWN nodes
# Default alpha = DWN_ALPHA_BASE * (DWN_ALPHA_DECAY ** (n-1))
DWN_ALPHA_BASE: float = 0.5
# Decay factor for alpha based on number of inputs
# Applied as: alpha = 0.5 * (0.75 ** (n-1))
DWN_ALPHA_DECAY: float = 0.75
# Hamming distance decay factor for DWN backward pass
# Default beta = DWN_BETA_NUMERATOR / DWN_BETA_DENOMINATOR
DWN_BETA_NUMERATOR: float = 0.25
DWN_BETA_DENOMINATOR: float = 0.75
# Binary threshold for DWN forward pass
# Inputs >= DWN_BINARY_THRESHOLD are treated as 1, otherwise 0
DWN_BINARY_THRESHOLD: float = 0.5
# Default flag for using CUDA kernels in DWN nodes
DEFAULT_DWN_USE_CUDA: bool = True
# Default flag for clamping LUT values to [0,1] in DWN nodes
DEFAULT_DWN_CLAMP_LUTS: bool = True

# Try to import the compiled CUDA extension
try:
    import efd_cuda as _efd_cuda_module

    _CUDA_EXT_AVAILABLE = True
except ImportError:
    _CUDA_EXT_AVAILABLE = False
    _efd_cuda_module = None
    warnings.warn(
        "CUDA extension 'efd_cuda' not available. DWNNode will use slower CPU fallback. "
        "For better performance, compile the CUDA extension using: "
        "'cd difflut && python setup.py install'. "
        "To suppress this warning: warnings.filterwarnings('ignore', category=RuntimeWarning, module='difflut.nodes.dwn_node')",
        RuntimeWarning,
        stacklevel=2,
    )

# Try to import the fused CUDA extension (for memory-efficient mapping)
try:
    import efd_fused_cuda as _efd_fused_cuda_module
    _FUSED_CUDA_EXT_AVAILABLE = True
except ImportError:
    _FUSED_CUDA_EXT_AVAILABLE = False
    _efd_fused_cuda_module = None
    # Don't warn - fused extension is optional optimization


class EFDFunction(torch.autograd.Function):
    """
    PyTorch autograd function wrapper for EFD CUDA kernels.
    Processes 2D tensors.
    """

    @staticmethod
    def forward(
        ctx: torch.autograd.function.FunctionCtx,
        input: torch.Tensor,
        luts: torch.Tensor,
        alpha: float,
        beta: float,
    ) -> torch.Tensor:
        """
        Forward pass using CUDA kernel.

        Args:
            input: (batch_size, input_dim) float tensor in [0, 1]
            luts: (output_dim, 2^input_dim) float tensor in [0, 1]
            alpha: scalar float for gradient scaling
            beta: scalar float for Hamming distance decay

        Returns:
            output: (batch_size, output_dim) float tensor in [0, 1]
        """
        if not _CUDA_EXT_AVAILABLE:
            raise RuntimeError("CUDA extension not available. Please compile efd_cuda extension.")

        # Ensure correct dtypes and contiguity
        input = input.contiguous().float()
        luts = luts.contiguous().float()

        # Call CUDA forward kernel
        output = _efd_cuda_module.forward(input, luts)

        # Save for backward
        ctx.save_for_backward(input, luts)
        ctx.alpha = alpha
        ctx.beta = beta

        return output

    @staticmethod
    def backward(
        ctx: torch.autograd.function.FunctionCtx, grad_output: torch.Tensor
    ) -> Tuple[torch.Tensor, torch.Tensor, None, None]:
        """
        Backward pass using CUDA kernel with alpha/beta scaling.

        Args:
            grad_output: (batch_size, output_dim) gradient tensor

        Returns:
            Gradients for (input, luts, alpha, beta)
        """
        if not _CUDA_EXT_AVAILABLE:
            raise RuntimeError("CUDA extension not available. Please compile efd_cuda extension.")

        input, luts = ctx.saved_tensors
        alpha = ctx.alpha
        beta = ctx.beta

        # Ensure contiguity
        grad_output = grad_output.contiguous().float()

        # Call CUDA backward kernel with alpha and beta
        grad_input, grad_luts = _efd_cuda_module.backward(input, luts, grad_output, alpha, beta)

        # Return gradients (None for alpha, beta)
        return grad_input, grad_luts, None, None


class EFDFunctionCPU(torch.autograd.Function):
    """
    CPU fallback for EFD with proper Extended Finite Difference backward pass.
    Processes 2D tensors.
    """

    @staticmethod
    def forward(
        ctx: torch.autograd.function.FunctionCtx,
        input: torch.Tensor,
        luts: torch.Tensor,
        alpha: float,
        beta: float,
    ) -> torch.Tensor:
        """Forward pass with binary thresholding."""
        # Binary threshold at 0.5 for [0, 1] inputs
        x_binary = (input >= 0.5).float()
        batch_size, input_dim = x_binary.shape
        output_dim = luts.shape[0]

        # Compute LUT indices from binary inputs
        powers = 2 ** torch.arange(input_dim, device=input.device, dtype=torch.float32)
        indices = (x_binary * powers).sum(dim=-1).long()  # (batch_size,)

        # Look up LUT values: luts is (output_dim, 2^input_dim)
        # indices is (batch_size,)
        # We want output[b, o] = luts[o, indices[b]]
        output = luts[:, indices].T  # (batch_size, output_dim)

        # Save for backward
        ctx.save_for_backward(input, luts)
        ctx.alpha = alpha
        ctx.beta = beta

        return output

    @staticmethod
    def backward(
        ctx: torch.autograd.function.FunctionCtx, grad_output: torch.Tensor
    ) -> Tuple[torch.Tensor, torch.Tensor, None, None]:
        """Backward pass using Extended Finite Difference (EFD) with alpha/beta scaling."""
        input, luts = ctx.saved_tensors
        alpha = ctx.alpha
        beta = ctx.beta

        batch_size, input_dim = input.shape
        output_dim = luts.shape[0]
        lut_size = 2**input_dim

        grad_input = torch.zeros_like(input)
        grad_luts = torch.zeros_like(luts)

        for batch_idx in range(batch_size):
            # Compute current address from binary input
            addr = 0
            for i in range(input_dim):
                if input[batch_idx, i].item() >= DWN_BINARY_THRESHOLD:
                    addr |= 1 << i

            # LUT gradient - direct assignment to accessed entry
            for dim_idx in range(output_dim):
                grad_luts[dim_idx, addr] += grad_output[batch_idx, dim_idx]

            # Input gradient using Extended Finite Difference (EFD)
            for input_idx in range(input_dim):
                # Create mask to exclude input_idx-th bit
                mask = ((1 << input_dim) - 1) & ~(1 << input_idx)
                addr_masked = addr & mask

                total_gradient = 0.0

                # Iterate over all possible addresses k
                for k in range(lut_size):
                    # Calculate Hamming distance between addr and k, excluding input_idx-th bit
                    k_masked = k & mask
                    hamming_dist = bin(addr_masked ^ k_masked).count("1")

                    # Get k_l (input_idx-th bit of k)
                    k_l = (k >> input_idx) & 1

                    # Calculate sign factor: (-1)^(1-k_l)
                    sign_factor = -1.0 if k_l == 0 else 1.0

                    # Get LUT values at position k for all output dimensions
                    for dim_idx in range(output_dim):
                        lut_value = luts[dim_idx, k].item()

                        # Add weighted contribution: alpha * sign * lut * beta^hamming_dist
                        total_gradient += (
                            alpha
                            * sign_factor
                            * lut_value
                            * (beta**hamming_dist)
                            * grad_output[batch_idx, dim_idx].item()
                        )

                grad_input[batch_idx, input_idx] = total_gradient

        return grad_input, grad_luts, None, None


def efd_forward(
    input: torch.Tensor, luts: torch.Tensor, alpha: float, beta: float
) -> Optional[torch.Tensor]:
    """
    EFD forward pass with automatic differentiation support.

    Args:
        input: (batch_size, input_dim) tensor in [0, 1]
        luts: (output_dim, 2^input_dim) tensor in [0, 1]
        alpha: scalar float for gradient scaling
        beta: scalar float for Hamming distance decay

    Returns:
        output: (batch_size, output_dim) tensor in [0, 1]
    """
    if _CUDA_EXT_AVAILABLE and input.is_cuda:
        return EFDFunction.apply(input, luts, alpha, beta)
    else:
        # CPU fallback with proper EFD backward
        return EFDFunctionCPU.apply(input, luts, alpha, beta)


@register_node("dwn")
class DWNNode(BaseNode):
    """
    Differentiable Weightless Neural Network node with Extended Finite Difference (EFD).

    Forward: Binary thresholding at 0.5 (> 0.5) for inputs in [0, 1]
    Backward: Extended Finite Difference (EFD) with alpha/beta scaling:
              alpha * (-1)^(1-k_j) * lut[k] * beta^hamming_dist

    Weights: LUT values in [0, 1], clamped during training
    Processes 2D tensors: (batch_size, input_dim) -> (batch_size, output_dim)
    """

    def __init__(
        self,
        input_dim: Optional[int] = None,
        output_dim: Optional[int] = None,
        use_cuda: bool = True,
        regularizers: Optional[dict] = None,
        alpha: Optional[float] = None,
        beta: Optional[float] = None,
        clamp_luts: bool = True,
        init_fn: Optional[Callable] = None,
        init_kwargs: Optional[dict] = None,
    ):
        """
        Args:
            input_dim: Number of inputs (e.g., 6)
            output_dim: Number of outputs (e.g., 1)
            use_cuda: Whether to use CUDA kernels (if available)
            regularizers: Dict of custom regularization functions
            alpha: Gradient scaling factor (default: 0.5 * 0.75^(n-1))
            beta: Hamming distance decay factor (default: 0.25/0.75)
            clamp_luts: Whether to clamp LUT values to [0, 1] during training
            init_fn: Optional initialization function for LUT weights. Should take (param: torch.Tensor, **kwargs)
            init_kwargs: Keyword arguments for init_fn
        """
        super().__init__(
            input_dim=input_dim,
            output_dim=output_dim,
            regularizers=regularizers,
            init_fn=init_fn,
            init_kwargs=init_kwargs,
        )
        self.use_cuda = use_cuda and is_cuda_available()
        self.clamp_luts = clamp_luts

        # Warn if CUDA requested but not available
        if use_cuda and not _CUDA_EXT_AVAILABLE:
            warnings.warn(
                "DWNNode: CUDA was requested (use_cuda=True) but CUDA extension is not available. "
                "Using CPU fallback which may be significantly slower. "
                "To enable CUDA: compile the extension with 'cd difflut && python setup.py install'",
                RuntimeWarning,
                stacklevel=2,
            )

        # Set alpha and beta based on input dimension
        if alpha is None:
            alpha = DWN_ALPHA_BASE * (DWN_ALPHA_DECAY ** (self.num_inputs - 1))
            warn_default_value("alpha", alpha, stacklevel=2)
        if beta is None:
            beta = DWN_BETA_NUMERATOR / DWN_BETA_DENOMINATOR
            warn_default_value("beta", beta, stacklevel=2)

        self.register_buffer("alpha", torch.tensor(alpha, dtype=torch.float32))
        self.register_buffer("beta", torch.tensor(beta, dtype=torch.float32))

        # Initialize LUT weights
        # Shape: (output_dim, 2^input_dim)
        lut_size = 2**self.num_inputs
        self.luts = nn.Parameter(torch.rand(self.num_outputs, lut_size))
        self._apply_init_fn(self.luts, name="luts")

    def _clamp_luts_if_needed(self) -> None:
        """Clamp LUT values to [0, 1] during training if enabled."""
        # Do nothing - clamping should be done outside the forward pass
        # to avoid inplace operations that break autograd
        pass

    def forward_train(self, x: torch.Tensor) -> torch.Tensor:
        """
        Forward pass during training.
        Inputs are in [0, 1], binarized using Heaviside at 0.5.
        Outputs are in [0, 1].
        Uses CUDA kernels when available, otherwise CPU fallback.

        Args:
            x: Tensor of shape (batch_size, input_dim)

        Returns:
            Tensor of shape (batch_size, output_dim)
        """
        # Clamp LUT values to [0, 1] if enabled
        self._clamp_luts_if_needed()

        # Use CUDA if available and requested
        if self.use_cuda and x.is_cuda and _CUDA_EXT_AVAILABLE:
            output = efd_forward(x, self.luts, self.alpha.item(), self.beta.item())
        else:
            # CPU fallback
            output = efd_forward(x, self.luts, self.alpha.item(), self.beta.item())

        return output

    def forward_eval(self, x: torch.Tensor) -> torch.Tensor:
        """
        Evaluation: Inputs already binarized in {0, 1}.
        Output binarized to {0, 1} using threshold at 0.5.

        Args:
            x: Tensor of shape (batch_size, input_dim)

        Returns:
            Tensor of shape (batch_size, output_dim)
        """
        # Inputs are already binarized in {0, 1}, use directly
        x_binary = x.float()

        # Compute LUT indices from binary inputs
        powers = 2 ** torch.arange(self.num_inputs, device=x.device, dtype=torch.float32)
        indices = (x_binary * powers).sum(dim=-1).long()  # (batch_size,)

        # Look up LUT values: luts is (output_dim, lut_size)
        # indices is (batch_size,)
        # We want output[b, o] = luts[o, indices[b]]
        output = self.luts[:, indices].T  # (batch_size, output_dim)

        # Binarize output: [0, 1] -> {0, 1} using threshold at 0.5
        output = (output >= 0.5).float()

        return output

<<<<<<< HEAD
    def forward_with_mapping(self, x: torch.Tensor, mapping_indices: torch.Tensor) -> torch.Tensor:
        """
        Fused forward pass: mapping + LUT lookup in single CUDA kernel.
        Avoids materializing mapped_inputs tensor, saving massive memory.

        This method is called by BaseLUTLayer when get_mapping_indices() is available.
        It performs on-the-fly indexing inside the CUDA kernel instead of pre-materializing
        the (batch_size, layer_size, input_dim) intermediate tensor.

        Args:
            x: Input tensor (batch_size, input_size)
               Raw 2D input from encoder or previous layer
            mapping_indices: Indices (layer_size, num_inputs) int64 tensor
                           Values in range [0, input_size), defines which inputs to select

        Returns:
            Output tensor (batch_size, layer_size, num_outputs)

        Memory Impact:
            - Without fusion: Creates (batch, layer_size, input_dim) tensor = ~60 MB per layer
            - With fusion: Only uses tiny mapping buffer = ~2 KB
            - Savings: 99.997% memory reduction for mapping overhead
        """
        if self.training:
            self._clamp_luts_if_needed()

        batch_size = x.shape[0]
        input_size = x.shape[1]

        # Validate dimensions
        if mapping_indices.shape != (self.layer_size, self.num_inputs):
            raise ValueError(
                f"Expected mapping shape ({self.layer_size}, {self.num_inputs}), "
                f"got {mapping_indices.shape}"
            )

        # Use fused CUDA kernel if available
        if self.use_cuda and x.is_cuda and _FUSED_CUDA_EXT_AVAILABLE:
            # Fused path: no intermediate tensor materialized
            output = EFDFusedFunction.apply(
                x, mapping_indices, self.luts,
                self.alpha.item(), self.beta.item()
            )
        else:
            # Fallback to base implementation (materializes mapped_inputs)
            # This happens when:
            # - CUDA not available
            # - Fused extension not compiled
            # - CPU tensors
            output = super().forward_with_mapping(x, mapping_indices)

        return output

=======
>>>>>>> a7cd0f3d
    def _builtin_regularization(self) -> torch.Tensor:
        """No built-in regularization to match base CUDA implementation."""
        return torch.tensor(0.0, device=self.luts.device, requires_grad=False)<|MERGE_RESOLUTION|>--- conflicted
+++ resolved
@@ -380,10 +380,9 @@
 
         # Binarize output: [0, 1] -> {0, 1} using threshold at 0.5
         output = (output >= 0.5).float()
-
+        
         return output
 
-<<<<<<< HEAD
     def forward_with_mapping(self, x: torch.Tensor, mapping_indices: torch.Tensor) -> torch.Tensor:
         """
         Fused forward pass: mapping + LUT lookup in single CUDA kernel.
@@ -437,8 +436,6 @@
 
         return output
 
-=======
->>>>>>> a7cd0f3d
     def _builtin_regularization(self) -> torch.Tensor:
         """No built-in regularization to match base CUDA implementation."""
         return torch.tensor(0.0, device=self.luts.device, requires_grad=False)