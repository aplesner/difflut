import torch
import torch.nn as nn
from typing import Optional, Callable, Tuple
import warnings
from .base_node import BaseNode
from ..registry import register_node
from .cuda import is_cuda_available
from ..utils.warnings import warn_default_value

# Base gradient scaling factor for DWN nodes
# Default alpha = DWN_ALPHA_BASE * (DWN_ALPHA_DECAY ** (n-1))
DWN_ALPHA_BASE: float = 0.5
# Decay factor for alpha based on number of inputs
# Applied as: alpha = 0.5 * (0.75 ** (n-1))
DWN_ALPHA_DECAY: float = 0.75
# Hamming distance decay factor for DWN backward pass
# Default beta = DWN_BETA_NUMERATOR / DWN_BETA_DENOMINATOR
DWN_BETA_NUMERATOR: float = 0.25
DWN_BETA_DENOMINATOR: float = 0.75
# Binary threshold for DWN forward pass
# Inputs >= DWN_BINARY_THRESHOLD are treated as 1, otherwise 0
DWN_BINARY_THRESHOLD: float = 0.5
# Default flag for using CUDA kernels in DWN nodes
DEFAULT_DWN_USE_CUDA: bool = True
# Default flag for clamping LUT values to [0,1] in DWN nodes
DEFAULT_DWN_CLAMP_LUTS: bool = True

# Try to import the compiled CUDA extension
try:
    import efd_cuda as _efd_cuda_module
    _CUDA_EXT_AVAILABLE = True
except ImportError:
    _CUDA_EXT_AVAILABLE = False
    _efd_cuda_module = None
    warnings.warn(
        "CUDA extension 'efd_cuda' not available. DWNNode will use slower CPU fallback. "
        "For better performance, compile the CUDA extension using: "
        "'cd difflut && python setup.py install'. "
        "To suppress this warning: warnings.filterwarnings('ignore', category=RuntimeWarning, module='difflut.nodes.dwn_node')",
        RuntimeWarning,
        stacklevel=2
    )

# Try to import the fused CUDA extension (for memory-efficient mapping)
try:
    import efd_fused_cuda as _efd_fused_cuda_module
    _FUSED_CUDA_EXT_AVAILABLE = True
except ImportError:
    _FUSED_CUDA_EXT_AVAILABLE = False
    _efd_fused_cuda_module = None
    # Don't warn - fused extension is optional optimization


class EFDFunction(torch.autograd.Function):
    """
    PyTorch autograd function wrapper for EFD CUDA kernels.
    Processes 2D tensors.
    """
    @staticmethod
    def forward(ctx: torch.autograd.function.FunctionCtx, input: torch.Tensor, luts: torch.Tensor, alpha: float, beta: float) -> torch.Tensor:
        """
        Forward pass using CUDA kernel.
        
        Args:
            input: (batch_size, input_dim) float tensor in [0, 1]
            luts: (output_dim, 2^input_dim) float tensor in [0, 1]
            alpha: scalar float for gradient scaling
            beta: scalar float for Hamming distance decay
        
        Returns:
            output: (batch_size, output_dim) float tensor in [0, 1]
        """
        if not _CUDA_EXT_AVAILABLE:
            raise RuntimeError("CUDA extension not available. Please compile efd_cuda extension.")
        
        # Ensure correct dtypes and contiguity
        input = input.contiguous().float()
        luts = luts.contiguous().float()
        
        # Call CUDA forward kernel
        output = _efd_cuda_module.forward(input, luts)
        
        # Save for backward
        ctx.save_for_backward(input, luts)
        ctx.alpha = alpha
        ctx.beta = beta
        
        return output
    
    @staticmethod
    def backward(ctx: torch.autograd.function.FunctionCtx, grad_output: torch.Tensor) -> Tuple[torch.Tensor, torch.Tensor, None, None]:
        """
        Backward pass using CUDA kernel with alpha/beta scaling.
        
        Args:
            grad_output: (batch_size, output_dim) gradient tensor
        
        Returns:
            Gradients for (input, luts, alpha, beta)
        """
        if not _CUDA_EXT_AVAILABLE:
            raise RuntimeError("CUDA extension not available. Please compile efd_cuda extension.")
        
        input, luts = ctx.saved_tensors
        alpha = ctx.alpha
        beta = ctx.beta
        
        # Ensure contiguity
        grad_output = grad_output.contiguous().float()
        
        # Call CUDA backward kernel with alpha and beta
        grad_input, grad_luts = _efd_cuda_module.backward(
            input, luts, grad_output, alpha, beta
        )
        
        # Return gradients (None for alpha, beta)
        return grad_input, grad_luts, None, None


class EFDFunctionCPU(torch.autograd.Function):
    """
    CPU fallback for EFD with proper Extended Finite Difference backward pass.
    Processes 2D tensors.
    """
    @staticmethod
    def forward(ctx: torch.autograd.function.FunctionCtx, input: torch.Tensor, luts: torch.Tensor, alpha: float, beta: float) -> torch.Tensor:
        """Forward pass with binary thresholding."""
        # Binary threshold at 0.5 for [0, 1] inputs
        x_binary = (input >= 0.5).float()
        batch_size, input_dim = x_binary.shape
        output_dim = luts.shape[0]
        
        # Compute LUT indices from binary inputs
        powers = 2 ** torch.arange(input_dim, device=input.device, dtype=torch.float32)
        indices = (x_binary * powers).sum(dim=-1).long()  # (batch_size,)
        
        # Look up LUT values: luts is (output_dim, 2^input_dim)
        # indices is (batch_size,)
        # We want output[b, o] = luts[o, indices[b]]
        output = luts[:, indices].T  # (batch_size, output_dim)
        
        # Save for backward
        ctx.save_for_backward(input, luts)
        ctx.alpha = alpha
        ctx.beta = beta
        
        return output
    
    @staticmethod
    def backward(ctx: torch.autograd.function.FunctionCtx, grad_output: torch.Tensor) -> Tuple[torch.Tensor, torch.Tensor, None, None]:
        """Backward pass using Extended Finite Difference (EFD) with alpha/beta scaling."""
        input, luts = ctx.saved_tensors
        alpha = ctx.alpha
        beta = ctx.beta
        
        batch_size, input_dim = input.shape
        output_dim = luts.shape[0]
        lut_size = 2 ** input_dim
        
        grad_input = torch.zeros_like(input)
        grad_luts = torch.zeros_like(luts)
        
        for batch_idx in range(batch_size):
            # Compute current address from binary input
            addr = 0
            for i in range(input_dim):
                if input[batch_idx, i].item() >= DWN_BINARY_THRESHOLD:
                    addr |= (1 << i)
            
            # LUT gradient - direct assignment to accessed entry
            for dim_idx in range(output_dim):
                grad_luts[dim_idx, addr] += grad_output[batch_idx, dim_idx]
            
            # Input gradient using Extended Finite Difference (EFD)
            for input_idx in range(input_dim):
                # Create mask to exclude input_idx-th bit
                mask = ((1 << input_dim) - 1) & ~(1 << input_idx)
                addr_masked = addr & mask
                
                total_gradient = 0.0
                
                # Iterate over all possible addresses k
                for k in range(lut_size):
                    # Calculate Hamming distance between addr and k, excluding input_idx-th bit
                    k_masked = k & mask
                    hamming_dist = bin(addr_masked ^ k_masked).count('1')
                    
                    # Get k_l (input_idx-th bit of k)
                    k_l = (k >> input_idx) & 1
                    
                    # Calculate sign factor: (-1)^(1-k_l)
                    sign_factor = -1.0 if k_l == 0 else 1.0
                    
                    # Get LUT values at position k for all output dimensions
                    for dim_idx in range(output_dim):
                        lut_value = luts[dim_idx, k].item()
                        
                        # Add weighted contribution: alpha * sign * lut * beta^hamming_dist
                        total_gradient += (alpha * sign_factor * lut_value * 
                                         (beta ** hamming_dist) * 
                                         grad_output[batch_idx, dim_idx].item())
                
                grad_input[batch_idx, input_idx] = total_gradient
        
        return grad_input, grad_luts, None, None


<<<<<<< HEAD
class EFDFusedFunction(torch.autograd.Function):
    """
    PyTorch autograd function wrapper for fused EFD CUDA kernels.
    Performs mapping and LUT lookup in a single kernel, avoiding materialization
    of (batch_size, layer_size, input_dim) intermediate tensor.
    """
    @staticmethod
    def forward(ctx, input, mapping_indices, luts, alpha, beta):
        """
        Fused forward pass using CUDA kernel.

        Args:
            input: (batch_size, input_size) float tensor in [0, 1]
            mapping_indices: (layer_size, input_dim) int64 tensor - indices into input_size
            luts: (layer_size, output_dim, 2^input_dim) float tensor in [0, 1]
            alpha: scalar float for gradient scaling
            beta: scalar float for Hamming distance decay

        Returns:
            output: (batch_size, layer_size, output_dim) float tensor in [0, 1]
        """
        if not _FUSED_CUDA_EXT_AVAILABLE:
            raise RuntimeError("Fused CUDA extension not available. Please compile with: python setup.py install")

        # Ensure correct dtypes and contiguity
        input = input.contiguous().float()
        mapping_indices = mapping_indices.contiguous().long()
        luts = luts.contiguous().float()

        # Call fused CUDA forward kernel
        output = _efd_fused_cuda_module.forward(input, mapping_indices, luts)

        # Save for backward
        ctx.save_for_backward(input, mapping_indices, luts)
        ctx.alpha = alpha
        ctx.beta = beta

        return output

    @staticmethod
    def backward(ctx, grad_output):
        """
        Backward pass using fused CUDA kernel with alpha/beta scaling.

        Args:
            grad_output: (batch_size, layer_size, output_dim) gradient tensor

        Returns:
            Gradients for (input, mapping_indices, luts, alpha, beta)
        """
        if not _FUSED_CUDA_EXT_AVAILABLE:
            raise RuntimeError("Fused CUDA extension not available. Please compile with: python setup.py install")

        input, mapping_indices, luts = ctx.saved_tensors
        alpha = ctx.alpha
        beta = ctx.beta

        # Ensure contiguity
        grad_output = grad_output.contiguous().float()

        # Call fused CUDA backward kernel with alpha and beta
        grad_input, grad_luts = _efd_fused_cuda_module.backward(
            input, mapping_indices, luts, grad_output, alpha, beta
        )

        # Return gradients (None for mapping_indices, alpha, beta)
        return grad_input, None, grad_luts, None, None


def efd_forward(input, luts, alpha, beta):
=======
def efd_forward(input: torch.Tensor, luts: torch.Tensor, alpha: float, beta: float) -> Optional[torch.Tensor]:
>>>>>>> 7d427ca1
    """
    EFD forward pass with automatic differentiation support.
    
    Args:
        input: (batch_size, input_dim) tensor in [0, 1]
        luts: (output_dim, 2^input_dim) tensor in [0, 1]
        alpha: scalar float for gradient scaling
        beta: scalar float for Hamming distance decay
    
    Returns:
        output: (batch_size, output_dim) tensor in [0, 1]
    """
    if _CUDA_EXT_AVAILABLE and input.is_cuda:
        return EFDFunction.apply(input, luts, alpha, beta)
    else:
        # CPU fallback with proper EFD backward
        return EFDFunctionCPU.apply(input, luts, alpha, beta)

@register_node("dwn")
class DWNNode(BaseNode):
    """
    Differentiable Weightless Neural Network node with Extended Finite Difference (EFD).
    
    Forward: Binary thresholding at 0.5 (> 0.5) for inputs in [0, 1]
    Backward: Extended Finite Difference (EFD) with alpha/beta scaling:
              alpha * (-1)^(1-k_j) * lut[k] * beta^hamming_dist
    
    Weights: LUT values in [0, 1], clamped during training
    Processes 2D tensors: (batch_size, input_dim) -> (batch_size, output_dim)
    """
    
    def __init__(self, 
                 input_dim: int | None = None,
                 output_dim: int | None = None,
                 use_cuda: bool = True,
                 regularizers: dict | None = None,
                 alpha: float | None = None,
                 beta: float | None = None,
                 clamp_luts: bool = True,
                 init_fn: Optional[Callable] = None,
                 init_kwargs: dict | None = None):
        """
        Args:
            input_dim: Number of inputs (e.g., 6)
            output_dim: Number of outputs (e.g., 1)
            use_cuda: Whether to use CUDA kernels (if available)
            regularizers: Dict of custom regularization functions
            alpha: Gradient scaling factor (default: 0.5 * 0.75^(n-1))
            beta: Hamming distance decay factor (default: 0.25/0.75)
            clamp_luts: Whether to clamp LUT values to [0, 1] during training
            init_fn: Optional initialization function for LUT weights. Should take (param: torch.Tensor, **kwargs)
            init_kwargs: Keyword arguments for init_fn
        """
        super().__init__(input_dim=input_dim, output_dim=output_dim,
                         regularizers=regularizers, init_fn=init_fn, init_kwargs=init_kwargs)
        self.use_cuda = use_cuda and is_cuda_available()
        self.clamp_luts = clamp_luts
        
        # Warn if CUDA requested but not available
        if use_cuda and not _CUDA_EXT_AVAILABLE:
            warnings.warn(
                "DWNNode: CUDA was requested (use_cuda=True) but CUDA extension is not available. "
                "Using CPU fallback which may be significantly slower. "
                "To enable CUDA: compile the extension with 'cd difflut && python setup.py install'",
                RuntimeWarning,
                stacklevel=2
            )
        
        # Set alpha and beta based on input dimension
        if alpha is None:
            alpha = DWN_ALPHA_BASE * (DWN_ALPHA_DECAY ** (self.num_inputs - 1))
            warn_default_value("alpha", alpha, stacklevel=2)
        if beta is None:
            beta = DWN_BETA_NUMERATOR / DWN_BETA_DENOMINATOR
            warn_default_value("beta", beta, stacklevel=2)
        
        self.register_buffer('alpha', torch.tensor(alpha, dtype=torch.float32))
        self.register_buffer('beta', torch.tensor(beta, dtype=torch.float32))
        
        # Initialize LUT weights
        # Shape: (output_dim, 2^input_dim)
        lut_size = 2 ** self.num_inputs
        self.luts = nn.Parameter(torch.rand(self.num_outputs, lut_size))
        self._apply_init_fn(self.luts, name="luts")
         
    def _clamp_luts_if_needed(self) -> None:
        """Clamp LUT values to [0, 1] during training if enabled."""
        # Do nothing - clamping should be done outside the forward pass
        # to avoid inplace operations that break autograd
        pass
    
    def forward_train(self, x: torch.Tensor) -> torch.Tensor:
        """
        Forward pass during training.
        Inputs are in [0, 1], binarized using Heaviside at 0.5.
        Outputs are in [0, 1].
        Uses CUDA kernels when available, otherwise CPU fallback.
        
        Args:
            x: Tensor of shape (batch_size, input_dim)
        
        Returns:
            Tensor of shape (batch_size, output_dim)
        """
        # Clamp LUT values to [0, 1] if enabled
        self._clamp_luts_if_needed()
        
        # Use CUDA if available and requested
        if self.use_cuda and x.is_cuda and _CUDA_EXT_AVAILABLE:
            output = efd_forward(x, self.luts, self.alpha.item(), self.beta.item())
        else:
            # CPU fallback
            output = efd_forward(x, self.luts, self.alpha.item(), self.beta.item())
        
        return output
    
    def forward_eval(self, x: torch.Tensor) -> torch.Tensor:
        """
        Evaluation: Inputs already binarized in {0, 1}.
        Output binarized to {0, 1} using threshold at 0.5.
        
        Args:
            x: Tensor of shape (batch_size, input_dim)
        
        Returns:
            Tensor of shape (batch_size, output_dim)
        """
        # Inputs are already binarized in {0, 1}, use directly
        x_binary = x.float()
        
        # Compute LUT indices from binary inputs
        powers = 2 ** torch.arange(self.num_inputs, device=x.device, dtype=torch.float32)
        indices = (x_binary * powers).sum(dim=-1).long()  # (batch_size,)
        
        # Look up LUT values: luts is (output_dim, lut_size)
        # indices is (batch_size,)
        # We want output[b, o] = luts[o, indices[b]]
        output = self.luts[:, indices].T  # (batch_size, output_dim)
        
        # Binarize output: [0, 1] -> {0, 1} using threshold at 0.5
        output = (output >= 0.5).float()
        
        return output

    def forward_with_mapping(self, x: torch.Tensor, mapping_indices: torch.Tensor) -> torch.Tensor:
        """
        Fused forward pass: mapping + LUT lookup in single CUDA kernel.
        Avoids materializing mapped_inputs tensor, saving massive memory.

        This method is called by BaseLUTLayer when get_mapping_indices() is available.
        It performs on-the-fly indexing inside the CUDA kernel instead of pre-materializing
        the (batch_size, layer_size, input_dim) intermediate tensor.

        Args:
            x: Input tensor (batch_size, input_size)
               Raw 2D input from encoder or previous layer
            mapping_indices: Indices (layer_size, num_inputs) int64 tensor
                           Values in range [0, input_size), defines which inputs to select

        Returns:
            Output tensor (batch_size, layer_size, num_outputs)

        Memory Impact:
            - Without fusion: Creates (batch, layer_size, input_dim) tensor = ~60 MB per layer
            - With fusion: Only uses tiny mapping buffer = ~2 KB
            - Savings: 99.997% memory reduction for mapping overhead
        """
        if self.training:
            self._clamp_luts_if_needed()

        batch_size = x.shape[0]
        input_size = x.shape[1]

        # Validate dimensions
        if mapping_indices.shape != (self.layer_size, self.num_inputs):
            raise ValueError(
                f"Expected mapping shape ({self.layer_size}, {self.num_inputs}), "
                f"got {mapping_indices.shape}"
            )

        # Use fused CUDA kernel if available
        if self.use_cuda and x.is_cuda and _FUSED_CUDA_EXT_AVAILABLE:
            # Fused path: no intermediate tensor materialized
            output = EFDFusedFunction.apply(
                x, mapping_indices, self.luts,
                self.alpha.item(), self.beta.item()
            )
        else:
            # Fallback to base implementation (materializes mapped_inputs)
            # This happens when:
            # - CUDA not available
            # - Fused extension not compiled
            # - CPU tensors
            output = super().forward_with_mapping(x, mapping_indices)

        return output

    def _builtin_regularization(self) -> torch.Tensor:
        """No built-in regularization to match base CUDA implementation."""
        return torch.tensor(0.0, device=self.luts.device, requires_grad=False)<|MERGE_RESOLUTION|>--- conflicted
+++ resolved
@@ -205,80 +205,7 @@
         return grad_input, grad_luts, None, None
 
 
-<<<<<<< HEAD
-class EFDFusedFunction(torch.autograd.Function):
-    """
-    PyTorch autograd function wrapper for fused EFD CUDA kernels.
-    Performs mapping and LUT lookup in a single kernel, avoiding materialization
-    of (batch_size, layer_size, input_dim) intermediate tensor.
-    """
-    @staticmethod
-    def forward(ctx, input, mapping_indices, luts, alpha, beta):
-        """
-        Fused forward pass using CUDA kernel.
-
-        Args:
-            input: (batch_size, input_size) float tensor in [0, 1]
-            mapping_indices: (layer_size, input_dim) int64 tensor - indices into input_size
-            luts: (layer_size, output_dim, 2^input_dim) float tensor in [0, 1]
-            alpha: scalar float for gradient scaling
-            beta: scalar float for Hamming distance decay
-
-        Returns:
-            output: (batch_size, layer_size, output_dim) float tensor in [0, 1]
-        """
-        if not _FUSED_CUDA_EXT_AVAILABLE:
-            raise RuntimeError("Fused CUDA extension not available. Please compile with: python setup.py install")
-
-        # Ensure correct dtypes and contiguity
-        input = input.contiguous().float()
-        mapping_indices = mapping_indices.contiguous().long()
-        luts = luts.contiguous().float()
-
-        # Call fused CUDA forward kernel
-        output = _efd_fused_cuda_module.forward(input, mapping_indices, luts)
-
-        # Save for backward
-        ctx.save_for_backward(input, mapping_indices, luts)
-        ctx.alpha = alpha
-        ctx.beta = beta
-
-        return output
-
-    @staticmethod
-    def backward(ctx, grad_output):
-        """
-        Backward pass using fused CUDA kernel with alpha/beta scaling.
-
-        Args:
-            grad_output: (batch_size, layer_size, output_dim) gradient tensor
-
-        Returns:
-            Gradients for (input, mapping_indices, luts, alpha, beta)
-        """
-        if not _FUSED_CUDA_EXT_AVAILABLE:
-            raise RuntimeError("Fused CUDA extension not available. Please compile with: python setup.py install")
-
-        input, mapping_indices, luts = ctx.saved_tensors
-        alpha = ctx.alpha
-        beta = ctx.beta
-
-        # Ensure contiguity
-        grad_output = grad_output.contiguous().float()
-
-        # Call fused CUDA backward kernel with alpha and beta
-        grad_input, grad_luts = _efd_fused_cuda_module.backward(
-            input, mapping_indices, luts, grad_output, alpha, beta
-        )
-
-        # Return gradients (None for mapping_indices, alpha, beta)
-        return grad_input, None, grad_luts, None, None
-
-
-def efd_forward(input, luts, alpha, beta):
-=======
 def efd_forward(input: torch.Tensor, luts: torch.Tensor, alpha: float, beta: float) -> Optional[torch.Tensor]:
->>>>>>> 7d427ca1
     """
     EFD forward pass with automatic differentiation support.
     
