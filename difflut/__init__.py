--- conflicted
+++ resolved
@@ -46,11 +46,7 @@
     register_regularizer,
 )
 
-<<<<<<< HEAD
-__version__ = "1.3.5"
-=======
 __version__ = "1.4.2"
->>>>>>> 931d0360
 
 __all__ = [
     "REGISTRY",
